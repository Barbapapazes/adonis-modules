--- conflicted
+++ resolved
@@ -8,11 +8,7 @@
 
 ## Introduction
 
-<<<<<<< HEAD
-This is the source code of the [AdonisJS Packages](https://adonisjs.com/packages) website. The website is built using:
-=======
 This is the source code of the [AdonisJS Packages](https://adonisjs.com/packages) website. The website is built using :
->>>>>>> c92756fe
 
 - [AdonisJS](https://adonisjs.com)
 - [VueJS](https://vuejs.org/)
@@ -47,11 +43,7 @@
 
 #### Launch the website
 
-<<<<<<< HEAD
-In order to run the website locally, you need to:
-=======
 In order to run the website locally, you need to :
->>>>>>> c92756fe
 
 - Install dependencies using `pnpm install`
 - Compile the package database using `node ace build:packages`
